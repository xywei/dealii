--- conflicted
+++ resolved
@@ -218,13 +218,8 @@
   }
 
   void
-<<<<<<< HEAD
   SolverBase::get_eigenpair (const size_type            index,
-                             double                    &eigenvalues,
-=======
-  SolverBase::get_eigenpair (const unsigned int         index,
                              PetscScalar               &eigenvalues,
->>>>>>> 9ef4bfcb
                              PETScWrappers::VectorBase &eigenvectors)
   {
     AssertThrow (solver_data.get() != 0, ExcSLEPcWrappersUsageError());
