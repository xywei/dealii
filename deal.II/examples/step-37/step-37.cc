/* $Id$ */
/* Author: Katharina Kormann, Martin Kronbichler, Uppsala University, 2009-2012 */

/*    $Id$    */
/*                                                                */
/*    Copyright (C) 2009-2012 by the deal.II authors */
/*                                                                */
/*    This file is subject to QPL and may not be  distributed     */
/*    without copyright and license information. Please refer     */
/*    to the file deal.II/doc/license.html for the  text  and     */
/*    further information on this license.                        */

// First include the necessary files from the deal.II library.
#include <deal.II/base/quadrature_lib.h>
#include <deal.II/base/function.h>
#include <deal.II/base/logstream.h>
#include <deal.II/base/timer.h>

#include <deal.II/lac/vector.h>
#include <deal.II/lac/full_matrix.h>
#include <deal.II/lac/solver_cg.h>
#include <deal.II/lac/precondition.h>

#include <deal.II/fe/fe_q.h>
#include <deal.II/fe/fe_values.h>

#include <deal.II/grid/tria.h>
#include <deal.II/grid/tria_accessor.h>
#include <deal.II/grid/tria_iterator.h>
#include <deal.II/grid/tria_boundary_lib.h>
#include <deal.II/grid/grid_generator.h>

#include <deal.II/multigrid/multigrid.h>
#include <deal.II/multigrid/mg_dof_accessor.h>
#include <deal.II/multigrid/mg_transfer.h>
#include <deal.II/multigrid/mg_tools.h>
#include <deal.II/multigrid/mg_coarse.h>
#include <deal.II/multigrid/mg_smoother.h>
#include <deal.II/multigrid/mg_matrix.h>

#include <deal.II/numerics/data_out.h>
#include <deal.II/numerics/vector_tools.h>

// This includes the data structures for the efficient implementation of
// matrix-free methods or more generic finite element operators with the class
// MatrixFree.
#include <deal.II/matrix_free/matrix_free.h>
#include <deal.II/matrix_free/fe_evaluation.h>

#include <fstream>
#include <sstream>


namespace Step37
{
  using namespace dealii;


  // To be efficient, the operations performed in the matrix-free
  // implementation require knowledge of loop lengths at compile time, which
  // are given by the degree of the finite element. Hence, we collect the
  // values of the two template parameters that can be changed at one place in
  // the code. Of course, one could make the degree of the finite element a
  // run-time parameter by compiling the computational kernels for all degrees
  // that are likely (say, between 1 and 6) and selecting the appropriate
  // kernel at run time. Here, we simply choose second order $Q_2$ elements
  // and choose dimension 3 as standard.
  const unsigned int degree_finite_element = 2;
  const unsigned int dimension = 3;


  // @sect3{Equation data}

  // We define a variable coefficient function for the Poisson problem. It is
  // similar to the function in step-5 but we use the form $a(\mathbf
  // x)=\frac{1}{0.05 + 2\|\bf x\|^2}$ instead of a discontinuous one. It is
  // merely to demonstrate the possibilities of this implementation, rather
  // than making much sense physically. We define the coefficient in the same
  // way as functions in earlier tutorial programs. There is one new function,
  // namely a @p value method with template argument @p number.
  template <int dim>
  class Coefficient : public Function<dim>
  {
  public:
    Coefficient ()  : Function<dim>() {}

    virtual double value (const Point<dim>   &p,
                          const unsigned int  component = 0) const;

    template <typename number>
    number value (const Point<dim,number> &p,
                  const unsigned int component = 0) const;

    virtual void value_list (const std::vector<Point<dim> > &points,
                             std::vector<double>            &values,
                             const unsigned int              component = 0) const;
  };



  // This is the new function mentioned above: Evaluate the coefficient for
  // abstract type @p number: It might be just a usual double, but it can also
  // be a somewhat more complicated type that we call VectorizedArray. This
  // data type is essentially a short array of doubles whose length depends on
  // the particular computer system in use. For example, systems based on
  // x86-64 support the streaming SIMD extensions (SSE), where the processor's
  // vector units can process two doubles (or four single-precision floats) by
  // one CPU instruction. Newer processors with support for the so-called
  // advanced vector extensions (AVX) with 256 bit operands can use four
  // doubles and eight floats, respectively. Vectorization is a
  // single-instruct/multiple-data (SIMD) concept, that is, one CPU
  // instruction is used to process multiple data values at once. Often,
  // finite element programs do not use vectorization explicitly as the
  // benefits of this concept are only in arithmetic intensive operations. The
  // bulk of typical finite element workloads are memory bandwidth limited
  // (operations on sparse matrices and vectors) where the additional
  // computational power is useless.
  //
  // Behind the scenes, optimized BLAS packages might heavily rely on
  // vectorization, though. Also, optimizing compilers might automatically
  // transform loops involving standard code into more efficient vectorized
  // form. However, the data flow must be very regular in order for compilers
  // to produce efficient code. For example, already the automatic
  // vectorization of the prototype operation that benefits from
  // vectorization, matrix-matrix products, fails on most compilers (as of
  // writing this tutorial in early 2012, neither gcc-4.6 nor the Intel
  // compiler v. 12 manage to produce useful vectorized code for the
  // FullMatrix::mmult function, and not even on the more simpler case where
  // the matrix bounds are compile-time constants instead of run-time
  // constants as in FullMatrix::mmult). The main reason for this is that the
  // information to be processed at the innermost loop (that is where
  // vectorization is applied) is not necessarily a multiple of the vector
  // length, leaving parts of the resources unused. Moreover, the data that
  // can potentially be processed together might not be laid out in a
  // contiguous way in memory or not with the necessary alignment to address
  // boundaries that are needed by the processor. Or the compiler might not be
  // able to prove that.
  //
  // In the matrix-free implementation in deal.II, we have therefore chosen to
  // apply vectorization at the level which is most appropriate for finite
  // element computations: The cell-wise computations are typically exactly
  // the same for all cells (except for reading from and writing to vectors),
  // and hence SIMD can be used to process several cells at once. In all what
  // follows, you can think of a VectorizedArray to hold data from several
  // cells. For example, we evaluate the coefficient shown here not on a
  // simple point as usually done, but we hand it a
  // Point<dim,VectorizedArray<double> > point, which is actually a collection
  // of two points in the case of SSE2. Do not confuse the entries in
  // VectorizedArray<double> with the different coordinates of the
  // point. Indeed, the data is laid out such that <code>p[0]</code> returns a
  // VectorizedArray<double>, which in turn contains the x-coordinate for the
  // first point and the second point. You may access the coordinates
  // individually using e.g. <code>p[0][j]</code>, j=0,1, but it is
  // recommended to define operations on a VectorizedArray as much as possible
  // in order to make use of vectorized operations.
  //
  // In the function implementation, we assume that the number type overloads
  // basic arithmetic operations, so we just write the code as usual. The
  // standard functions @p value and value_list that are virtual functions
  // contained in the base class are then computed from the templated function
  // with double type, in order to avoid duplicating code.
  template <int dim>
  template <typename number>
  number Coefficient<dim>::value (const Point<dim,number> &p,
                                  const unsigned int /*component*/) const
  {
    return 1. / (0.05 + 2.*p.square());
  }



  template <int dim>
  double Coefficient<dim>::value (const Point<dim>  &p,
                                  const unsigned int component) const
  {
    return value<double>(p,component);
  }



  template <int dim>
  void Coefficient<dim>::value_list (const std::vector<Point<dim> > &points,
                                     std::vector<double>            &values,
                                     const unsigned int              component) const
  {
    Assert (values.size() == points.size(),
            ExcDimensionMismatch (values.size(), points.size()));
    Assert (component == 0,
            ExcIndexRange (component, 0, 1));

    const unsigned int n_points = points.size();
    for (unsigned int i=0; i<n_points; ++i)
      values[i] = value<double>(points[i],component);
  }



  // @sect3{Matrix-free implementation}

  // The following class, called <code>LaplaceOperator</code>, implements the
  // differential operator. For all practical purposes, it is a matrix, i.e.,
  // you can ask it for its size (member functions <code>m(), n()</code>) and
  // you can apply it to a vector (the various variants of the
  // <code>vmult()</code> function). The difference to a real matrix of course
  // lies in the fact that this class doesn't actually store the
  // <i>elements</i> of the matrix, but only knows how to compute the action
  // of the operator when applied to a vector.

  // In this program, we want to make use of the data cache for finite element
  // operator application that is integrated in deal.II. The main class that
  // collects all data is called MatrixFree. It contains mapping information
  // (Jacobians) and index relations between local and global degrees of
  // freedom. It also contains constraints like the ones from Dirichlet
  // boundary conditions (or hanging nodes, if we had any). Moreover, it can
  // issue a loop over all cells in %parallel, where it makes sure that only
  // cells are worked on that do not share any degree of freedom (this makes
  // the loop thread-safe when writing into destination vectors). This is a
  // more advanced strategy compared to the WorkStream class described in the
  // @ref threads module that serializes operations that might not be
  // thread-safe. Of course, to not destroy thread-safety, we have to be
  // careful when writing into class-global structures.
  //
  // First comes the implementation of the matrix-free class. It provides some
  // standard information we expect for matrices (like returning the
  // dimensions of the matrix), it implements matrix-vector multiplications in
  // several forms (transposed and untransposed), and it provides functions
  // for initializing the structure with data. The class has three template
  // arguments, one for the dimension (as many deal.II classes carry), one for
  // the degree of the finite element (which we need to enable efficient
  // computations through the FEEvaluation class), and one for the underlying
  // scalar type. We want to use <code>double</code> numbers (i.e., double
  // precision, 64-bit floating point) for the final matrix, but floats
  // (single precision, 32-bit floating point numbers) for the multigrid level
  // matrices (as that is only a preconditioner, and floats can be worked with
  // twice as fast).
  //
  // In this class, we store the actual MatrixFree object, the variable
  // coefficient that is evaluated at all quadrature points (so that we don't
  // have to recompute it during matrix-vector products), and a vector that
  // contains the diagonal of the matrix that we need for the multigrid
  // smoother. We choose to let the user provide the diagonal in this program,
  // but we could also integrate a function in this class to evaluate the
  // diagonal. Unfortunately, this forces us to define matrix entries at two
  // places, once when we evaluate the product and once for the diagonal, but
  // the work is still much less than when we compute sparse matrices.
  //
  // As a sidenote, if we implemented several different operations on the same
  // grid and degrees of freedom (like a mass matrix and a Laplace matrix), we
  // would have to have two classes like the current one for each of the
  // operators (maybe with a common base class). However, in that case, we
  // would not store a MatrixFree object in this class to avoid doing the
  // expensive work of pre-computing everything MatrixFree stores
  // twice. Rather, we would keep this object in the main class and simply
  // store a reference.
  //
  // @note Observe how we store the values for the coefficient: We use a
  // vector type <code>AlignedVector<VectorizedArray<number> ></code>
  // structure. One would think that one can use
  // <code>std::vector<VectorizedArray<number> ></code> as well, but there are
  // some technicalities with vectorization: A certain alignment of the data
  // with the memory address boundaries is required (essentially, a
  // VectorizedArray of 16 bytes length as in SSE needs to start at a memory
  // address that is divisible by 16). The chosen class makes sure that this
  // alignment is respected, whereas std::vector can in general not, which may
  // lead to segmentation faults at strange places for some systems or
  // suboptimal performance for other systems.
  template <int dim, int fe_degree, typename number>
  class LaplaceOperator : public Subscriptor
  {
  public:
    LaplaceOperator ();

    void clear();

<<<<<<< HEAD
    void reinit (const MGDoFHandler<dim> &dof_handler,
                 const ConstraintMatrix  &constraints,
                 const unsigned int       level = numbers::invalid_unsigned_int);
=======
    void reinit (const DoFHandler<dim>  &dof_handler,
                 const ConstraintMatrix &constraints,
                 const unsigned int      level = numbers::invalid_unsigned_int);
>>>>>>> 8efdf3a1

    unsigned int m () const;
    unsigned int n () const;

    void vmult (Vector<double> &dst,
                const Vector<double> &src) const;
    void Tvmult (Vector<double> &dst,
                 const Vector<double> &src) const;
    void vmult_add (Vector<double> &dst,
                    const Vector<double> &src) const;
    void Tvmult_add (Vector<double> &dst,
                     const Vector<double> &src) const;

    number el (const unsigned int row,
               const unsigned int col) const;
    void set_diagonal (const Vector<number> &diagonal);

    std::size_t memory_consumption () const;

  private:
    void local_apply (const MatrixFree<dim,number>    &data,
                      Vector<double>                      &dst,
                      const Vector<double>                &src,
                      const std::pair<unsigned int,unsigned int> &cell_range) const;

    void evaluate_coefficient(const Coefficient<dim> &function);

    MatrixFree<dim,number>      data;
    AlignedVector<VectorizedArray<number> > coefficient;

    Vector<number>  diagonal_values;
    bool            diagonal_is_available;
  };



  // This is the constructor of the @p LaplaceOperator class. All it does is
  // to subscribe to the general deal.II @p Subscriptor scheme that makes sure
  // that we do not delete an object of this class as long as it used
  // somewhere else, e.g. in a preconditioner.
  template <int dim, int fe_degree, typename number>
  LaplaceOperator<dim,fe_degree,number>::LaplaceOperator ()
    :
    Subscriptor()
  {}



  // The next functions return the number of rows and columns of the global
  // matrix (i.e. the dimensions of the operator this class represents, the
  // point of this tutorial program was, after all, that we don't actually
  // store the elements of the rows and columns of this operator). Since the
  // matrix is square, the returned numbers are the same. We get the number
  // from the vector partitioner stored in the data field (a partitioner
  // distributes elements of a vector onto a number of different machines if
  // programs are run in %parallel; since this program is written to run on
  // only a single machine, the partitioner will simply say that all elements
  // of the vector -- or, in the current case, all rows and columns of a
  // matrix -- are stored on the current machine).
  template <int dim, int fe_degree, typename number>
  unsigned int
  LaplaceOperator<dim,fe_degree,number>::m () const
  {
    return data.get_vector_partitioner()->size();
  }



  template <int dim, int fe_degree, typename number>
  unsigned int
  LaplaceOperator<dim,fe_degree,number>::n () const
  {
    return data.get_vector_partitioner()->size();
  }



  template <int dim, int fe_degree, typename number>
  void
  LaplaceOperator<dim,fe_degree,number>::clear ()
  {
    data.clear();
    diagonal_is_available = false;
    diagonal_values.reinit(0);
  }


  // @sect4{Initialization}

  // Once we have created the multi-grid dof_handler and the constraints, we
  // can call the reinit function for each level of the multi-grid routine
  // (and the active cells). The main purpose of the reinit function is to
  // setup the <code> MatrixFree </code> instance for the problem. Also, the
  // coefficient is evaluated. For this, we need to activate the update flag
  // in the AdditionalData field of MatrixFree that enables the storage of
  // quadrature point coordinates in real space (by default, it only caches
  // data for gradients (inverse transposed Jacobians) and JxW values). Note
  // that if we call the reinit function without specifying the level (i.e.,
  // giving <code>level = numbers::invalid_unsigned_int</code>), we have told
  // the class to loop over the active cells.
  //
  // We also set one option regarding task parallelism. We choose to use the
  // @p partition_color strategy, which is based on subdivision of cells into
  // partitions where cells in partition $k$ (or, more precisely, the degrees
  // of freedom on these cells) only interact with cells in partitions $k-1$,
  // $k$, and $k+1$. Within each partition, cells are colored in such a way
  // that cells with the same color do not share degrees of freedom and can,
  // therefore, be worked on at the same time without interference. This
  // determines a task dependency graph that is scheduled by the Intel
  // Threading Building Blocks library. Another option would be the strategy
  // @p partition_partition, which performs better when the grid is more
  // unstructured. We could also manually set the size of chunks that form one
  // task in the scheduling process by setting @p tasks_block_size, but the
  // default strategy to let the function decide works well already.
  //
  // To initialize the coefficient, we directly give it the Coefficient class
  // defined above and then select the method
  // <code>coefficient_function.value</code> with vectorized number (which the
  // compiler can deduce from the point data type). The use of the
  // FEEvaluation class (and its template arguments) will be explained below.
  template <int dim, int fe_degree, typename number>
  void
<<<<<<< HEAD
  LaplaceOperator<dim,fe_degree,number>::reinit (const MGDoFHandler<dim> &dof_handler,
                                                 const ConstraintMatrix  &constraints,
=======
  LaplaceOperator<dim,fe_degree,number>::reinit (const DoFHandler<dim>  &dof_handler,
                                                 const ConstraintMatrix &constraints,
>>>>>>> 8efdf3a1
                                                 const unsigned int      level)
  {
    typename MatrixFree<dim,number>::AdditionalData additional_data;
    additional_data.tasks_parallel_scheme =
      MatrixFree<dim,number>::AdditionalData::partition_color;
    additional_data.level_mg_handler = level;
    additional_data.mapping_update_flags = (update_gradients | update_JxW_values |
                                            update_quadrature_points);
    data.reinit (dof_handler, constraints, QGauss<1>(fe_degree+1),
                 additional_data);
    evaluate_coefficient(Coefficient<dim>());
  }



  template <int dim, int fe_degree, typename number>
  void
  LaplaceOperator<dim,fe_degree,number>::
  evaluate_coefficient (const Coefficient<dim> &coefficient_function)
  {
    const unsigned int n_cells = data.get_size_info().n_macro_cells;
    FEEvaluation<dim,fe_degree,fe_degree+1,1,number> phi (data);
    coefficient.resize (n_cells * phi.n_q_points);
    for (unsigned int cell=0; cell<n_cells; ++cell)
      {
        phi.reinit (cell);
        for (unsigned int q=0; q<phi.n_q_points; ++q)
          coefficient[cell*phi.n_q_points+q] =
            coefficient_function.value(phi.quadrature_point(q));
      }
  }



  // @sect4{Local evaluation of Laplace operator}

  // Here comes the main function of this class, the evaluation of the
  // matrix-vector product (or, in general, a finite element operator
  // evaluation). This is done in a function that takes exactly four
  // arguments, the MatrixFree object, the destination and source vectors, and
  // a range of cells that are to be worked on. The method
  // <code>cell_loop</code> in the MatrixFree class will internally call this
  // function with some range of cells that is obtained by checking which
  // cells are possible to work on simultaneously so that write operations do
  // not cause any race condition. Note that the total range of cells as
  // visible in this class is usually not equal to the number of (active)
  // cells in the triangulation.  In fact, "cell" may be the wrong term to
  // begin with, since it is rather a collection of quadrature points from
  // several cells, and the MatrixFree class groups the quadrature points of
  // several cells into one block to enable a higher degree of vectorization.
  // The number of such "cells" is stored in MatrixFree and can be queried
  // through MatrixFree::get_size_info().n_macro_cells. Compared to the
  // deal.II cell iterators, in this class all cells are laid out in a plain
  // array with no direct knowledge of level or neighborship relations, which
  // makes it possible to index the cells by unsigned integers.
  //
  // The implementation of the Laplace operator is quite simple: First, we
  // need to create an object FEEvaluation that contains the computational
  // kernels and has data fields to store temporary results (e.g. gradients
  // evaluated on all quadrature points on a collection of a few cells). Note
  // that temporary results do not use a lot of memory, and since we specify
  // template arguments with the element order, the data is stored on the
  // stack (without expensive memory allocation). Usually, one only needs to
  // set two template arguments, the dimension as first argument and the
  // degree of the finite element as the second argument (this is equal to the
  // number of degrees of freedom per dimension minus one for FE_Q
  // elements). However, here we also want to be able to use float numbers for
  // the multigrid preconditioner, which is the last (fifth) template
  // argument. Therefore, we cannot rely on the default template arguments and
  // must also fill the third and fourth field, consequently. The third
  // argument specifies the number of quadrature points per direction and has
  // a default value equal to the degree of the element plus one. The fourth
  // argument sets the number of components (one can also evaluate
  // vector-valued functions in systems of PDEs, but the default is a scalar
  // element), and finally the last argument sets the number type.
  //
  // Next, we loop over the given cell range and then we continue with the
  // actual implementation: <ol> <li>Tell the FEEvaluation object the (macro)
  // cell we want to work on.  <li>Read in the values of the source vectors
  // (@p read_dof_values), including the resolution of constraints. This
  // stores $u_\mathrm{cell}$ as described in the introduction.  <li>Compute
  // the unit-cell gradient (the evaluation of finite element
  // functions). Since FEEvaluation can combine value computations with
  // gradient computations, it uses a unified interface to all kinds of
  // derivatives of order between zero and two. We only want gradients, no
  // values and no second derivatives, so we set the function arguments to
  // true in the gradient slot (second slot), and to false in the values slot
  // (first slot) and Hessian slot (third slot). Note that the FEEvaluation
  // class internally evaluates shape functions in an efficient way where one
  // dimension is worked on at a time (using the tensor product form of shape
  // functions and quadrature points as mentioned in the introduction). This
  // gives complexity equal to $\mathcal O(d^2 (p+1)^{d+1})$ for polynomial
  // degree $p$ in $d$ dimensions, compared to the naive approach with loops
  // over all local degrees of freedom and quadrature points that is used in
  // FEValues that costs $\mathcal O(d (p+1)^{2d})$.  <li>Next comes the
  // application of the Jacobian transformation, the multiplication by the
  // variable coefficient and the quadrature weight. FEEvaluation has an
  // access function @p get_gradient that applies the Jacobian and returns the
  // gradient in real space. Then, we just need to multiply by the (scalar)
  // coefficient, and let the function @p submit_gradient apply the second
  // Jacobian (for the test function) and the quadrature weight and Jacobian
  // determinant (JxW). Note that the submitted gradient is stored in the same
  // data field as where it is read from in @p get_gradient. Therefore, you
  // need to make sure to not read from the same quadrature point again after
  // having called @p submit_gradient on that particular quadrature point. In
  // general, it is a good idea to copy the result of @p get_gradient when it
  // is used more often than once.  <li>Next follows the summation over
  // quadrature points for all test functions that corresponds to the actual
  // integration step. For the Laplace operator, we just multiply by the
  // gradient, so we call the integrate function with the respective argument
  // set. If you have an equation where you test by both the values of the
  // test functions and the gradients, both template arguments need to be set
  // to true. Calling first the integrate function for values and then
  // gradients in a separate call leads to wrong results, since the second
  // call will internally overwrite the results from the first call. Note that
  // there is no function argument for the second derivative for integrate
  // step.  <li>Eventually, the local contributions in the vector
  // $v_\mathrm{cell}$ as mentioned in the introduction need to be added into
  // the result vector (and constraints are applied). This is done with a call
  // to @p distribute_local_to_global, the same name as the corresponding
  // function in the ConstraintMatrix (only that we now store the local vector
  // in the FEEvaluation object, as are the indices between local and global
  // degrees of freedom).  </ol>
  template <int dim, int fe_degree, typename number>
  void
  LaplaceOperator<dim,fe_degree,number>::
  local_apply (const MatrixFree<dim,number>         &data,
               Vector<double>                       &dst,
               const Vector<double>                 &src,
               const std::pair<unsigned int,unsigned int> &cell_range) const
  {
    FEEvaluation<dim,fe_degree,fe_degree+1,1,number> phi (data);
    AssertDimension (coefficient.size(),
                     data.get_size_info().n_macro_cells * phi.n_q_points);

    for (unsigned int cell=cell_range.first; cell<cell_range.second; ++cell)
      {
        phi.reinit (cell);
        phi.read_dof_values(src);
        phi.evaluate (false,true,false);
        for (unsigned int q=0; q<phi.n_q_points; ++q)
          phi.submit_gradient (coefficient[cell*phi.n_q_points+q] *
                               phi.get_gradient(q), q);
        phi.integrate (false,true);
        phi.distribute_local_to_global (dst);
      }
  }



  // @sect4{vmult functions}

  // Now to the @p vmult function that is called externally: In addition to
  // what we do in a @p vmult_add function further down, we set the
  // destination to zero first. The transposed matrix-vector is needed for
  // well-defined multigrid preconditioner operations. Since we solve a
  // Laplace problem, this is the same operation, and we just refer to the
  // vmult operation.
  template <int dim, int fe_degree, typename number>
  void
  LaplaceOperator<dim,fe_degree,number>::vmult (Vector<double>       &dst,
                                                const Vector<double> &src) const
  {
    dst = 0;
    vmult_add (dst, src);
  }



  template <int dim, int fe_degree, typename number>
  void
  LaplaceOperator<dim,fe_degree,number>::Tvmult (Vector<double>       &dst,
                                                 const Vector<double> &src) const
  {
    dst = 0;
    vmult_add (dst,src);
  }



  template <int dim, int fe_degree, typename number>
  void
  LaplaceOperator<dim,fe_degree,number>::Tvmult_add (Vector<double>       &dst,
                                                     const Vector<double> &src) const
  {
    vmult_add (dst,src);
  }



  // This function implements the loop over all cells. This is done with the
  // @p cell_loop of the MatrixFree class, which takes the operator() of this
  // class with arguments MatrixFree, OutVector, InVector, cell_range. Note
  // that we could also use a simple function as local operation in case we
  // had constant coefficients (all we need then is the MatrixFree, the
  // vectors and the cell range), but since the coefficient is stored in a
  // variable of this class, we cannot use that variant here. The cell loop is
  // automatically performed on several threads if multithreading is enabled
  // (this class uses a quite elaborate algorithm to work on cells that do not
  // share any degrees of freedom that could possibly give rise to race
  // conditions, using the dynamic task scheduler of the Intel Threading
  // Building Blocks).
  //
  // After the cell loop, we need to touch the constrained degrees of freedom:
  // Since the assembly loop automatically resolves constraints (just as the
  // ConstraintMatrix::distribute_local_to_global call does), it does not
  // compute any contribution for constrained degrees of freedom. In other
  // words, the entries for constrained DoFs remain zero after the first part
  // of this function, as if the matrix had empty rows and columns for
  // constrained degrees of freedom. On the other hand, iterative solvers like
  // CG only work for non-singular matrices, so we have to modify the
  // operation on constrained DoFs. The easiest way to do that is to pretend
  // that the sub-block of the matrix that corresponds to constrained DoFs is
  // the identity matrix, in which case application of the matrix would simply
  // copy the elements of the right hand side vector into the left hand
  // side. In general, however, one needs to make sure that the diagonal
  // entries of this sub-block are of the same order of magnitude as the
  // diagonal elements of the rest of the matrix.  Here, the domain extent is
  // of unit size, so we can simply choose unit size. If we had domains that
  // are far away from unit size, we would need to choose a number that is
  // close to the size of other diagonal matrix entries, so that these
  // artificial eigenvalues do not change the eigenvalue spectrum (and make
  // convergence with CG more difficult).
  template <int dim, int fe_degree, typename number>
  void
  LaplaceOperator<dim,fe_degree,number>::vmult_add (Vector<double>       &dst,
                                                    const Vector<double> &src) const
  {
    data.cell_loop (&LaplaceOperator::local_apply, this, dst, src);

    const std::vector<unsigned int> &
    constrained_dofs = data.get_constrained_dofs();
    for (unsigned int i=0; i<constrained_dofs.size(); ++i)
      dst(constrained_dofs[i]) += src(constrained_dofs[i]);
  }



  // The next function is used to return entries of the matrix. Since this
  // class is intended not to store the matrix entries, it would make no sense
  // to provide access to all those elements. However, diagonal entries are
  // explicitly needed for the implementation of the Chebyshev smoother that
  // we intend to use in the multigrid preconditioner. This matrix is equipped
  // with a vector that stores the diagonal.
  template <int dim, int fe_degree, typename number>
  number
  LaplaceOperator<dim,fe_degree,number>::el (const unsigned int row,
                                             const unsigned int col) const
  {
    Assert (row == col, ExcNotImplemented());
    Assert (diagonal_is_available == true, ExcNotInitialized());
    return diagonal_values(row);
  }



  // Regarding the calculation of the diagonal, we expect the user to provide
  // a vector with the diagonal entries (and we will compute them in the code
  // below). We only need it for the level matrices of multigrid, not the
  // system matrix (since we only need these diagonals for the multigrid
  // smoother). Since we fill only elements into unconstrained entries, we
  // have to set constrained entries to one in order to avoid the same
  // problems as discussed above.
  template <int dim, int fe_degree, typename number>
  void
  LaplaceOperator<dim,fe_degree,number>::set_diagonal(const Vector<number> &diagonal)
  {
    AssertDimension (m(), diagonal.size());

    diagonal_values = diagonal;

    const std::vector<unsigned int> &
    constrained_dofs = data.get_constrained_dofs();
    for (unsigned int i=0; i<constrained_dofs.size(); ++i)
      diagonal_values(constrained_dofs[i]) = 1.0;

    diagonal_is_available = true;
  }



  // Eventually, we provide a function that calculates how much memory this
  // class uses. We just need to sum up the memory consumption in the
  // MatrixFree object and the memory for storing the other member
  // variables. As a remark: In 3D and for Cartesian meshes, most memory is
  // consumed for storing the vector indices on the local cells (corresponding
  // to local_dof_indices). For general (non-Cartesian) meshes, the cached
  // Jacobian transformation consumes most memory.
  template <int dim, int fe_degree, typename number>
  std::size_t
  LaplaceOperator<dim,fe_degree,number>::memory_consumption () const
  {
    return (data.memory_consumption () +
            coefficient.memory_consumption() +
            diagonal_values.memory_consumption() +
            MemoryConsumption::memory_consumption(diagonal_is_available));
  }



  // @sect3{LaplaceProblem class}

  // This class is based on the one in step-16. However, we replaced the
  // SparseMatrix<double> class by our matrix-free implementation, which means
  // that we can also skip the sparsity patterns. Notice that we define the
  // LaplaceOperator class with the degree of finite element as template
  // argument (the value is defined at the top of the file), and that we use
  // float numbers for the multigrid level matrices.
  //
  // The class also has a member variable to keep track of all the time we
  // spend on setting up the entire chain of data before we actually go about
  // solving the problem. In addition, there is an output stream (that is
  // disabled by default) that can be used to output details for the
  // individual setup operations instead of the summary only that is printed
  // out by default.
  template <int dim>
  class LaplaceProblem
  {
  public:
    LaplaceProblem ();
    void run ();

  private:
    void setup_system ();
    void assemble_system ();
    void assemble_multigrid ();
    void solve ();
    void output_results (const unsigned int cycle) const;

    typedef LaplaceOperator<dim,degree_finite_element,double> SystemMatrixType;
    typedef LaplaceOperator<dim,degree_finite_element,float>  LevelMatrixType;

    Triangulation<dim>               triangulation;
    FE_Q<dim>                        fe;
    DoFHandler<dim>                  dof_handler;
    ConstraintMatrix                 constraints;

    SystemMatrixType                 system_matrix;
    MGLevelObject<LevelMatrixType>   mg_matrices;
    FullMatrix<float>                coarse_matrix;
    MGLevelObject<ConstraintMatrix>  mg_constraints;

    Vector<double>                   solution;
    Vector<double>                   system_rhs;

    double                           setup_time;
    ConditionalOStream               time_details;
  };



  // When we initialize the finite element, we of course have to use the
  // degree specified at the top of the file as well (otherwise, an exception
  // will be thrown at some point, since the computational kernel defined in
  // the templated LaplaceOperator class and the information from the finite
  // element read out by MatrixFree will not match).
  template <int dim>
  LaplaceProblem<dim>::LaplaceProblem ()
    :
    fe (degree_finite_element),
    dof_handler (triangulation),
    time_details (std::cout, false)
  {}



  // @sect4{LaplaceProblem::setup_system}

  // This is the function of step-16 with relevant changes due to the
  // LaplaceOperator class. We do not use adaptive grids, so we do not have to
  // compute edge matrices. Thus, all we do is to implement Dirichlet boundary
  // conditions through the ConstraintMatrix, set up the (one-dimensional)
  // quadrature that should be used by the matrix-free class, and call the
  // initialization functions.
  //
  // In the process, we output data on both the run time of the program as
  // well as on memory consumption, where we output memory data in megabytes
  // (1 million bytes).
  template <int dim>
  void LaplaceProblem<dim>::setup_system ()
  {
    Timer time;
    time.start ();
    setup_time = 0;

    system_matrix.clear();
    mg_matrices.clear();
    mg_constraints.clear();

    dof_handler.distribute_dofs (fe);
    dof_handler.distribute_mg_dofs (fe);

    std::cout << "Number of degrees of freedom: "
              << dof_handler.n_dofs()
              << std::endl;

    constraints.clear();
    VectorTools::interpolate_boundary_values (dof_handler,
                                              0,
                                              ZeroFunction<dim>(),
                                              constraints);
    constraints.close();
    setup_time += time.wall_time();
    time_details << "Distribute DoFs & B.C.     (CPU/wall) "
                 << time() << "s/" << time.wall_time() << "s" << std::endl;
    time.restart();

    system_matrix.reinit (dof_handler, constraints);
    std::cout.precision(4);
    std::cout << "System matrix memory consumption:     "
              << system_matrix.memory_consumption()*1e-6
              << " MB."
              << std::endl;

    solution.reinit (dof_handler.n_dofs());
    system_rhs.reinit (dof_handler.n_dofs());

    setup_time += time.wall_time();
    time_details << "Setup matrix-free system   (CPU/wall) "
                 << time() << "s/" << time.wall_time() << "s" << std::endl;
    time.restart();

    // Next, initialize the matrices for the multigrid method on all the
    // levels. The function MGTools::make_boundary_list returns for each
    // multigrid level which degrees of freedom are located on a Dirichlet
    // boundary; we force these DoFs to have value zero by adding to the
    // ConstraintMatrix object a zero condition by using the command
    // ConstraintMatrix::add_line. Once this is done, we close the
    // ConstraintMatrix on each level so it can be used to read out indices
    // internally in the MatrixFree.
    const unsigned int nlevels = triangulation.n_levels();
    mg_matrices.resize(0, nlevels-1);
    mg_constraints.resize (0, nlevels-1);

    typename FunctionMap<dim>::type dirichlet_boundary;
    ZeroFunction<dim>               homogeneous_dirichlet_bc (1);
    dirichlet_boundary[0] = &homogeneous_dirichlet_bc;
    std::vector<std::set<unsigned int> > boundary_indices(triangulation.n_levels());
    MGTools::make_boundary_list (dof_handler,
                                 dirichlet_boundary,
                                 boundary_indices);
    for (unsigned int level=0; level<nlevels; ++level)
      {
        std::set<unsigned int>::iterator bc_it = boundary_indices[level].begin();
        for ( ; bc_it != boundary_indices[level].end(); ++bc_it)
          mg_constraints[level].add_line(*bc_it);

        mg_constraints[level].close();
        mg_matrices[level].reinit(dof_handler,
                                  mg_constraints[level],
                                  level);
      }
    coarse_matrix.reinit (dof_handler.n_dofs(0),
                          dof_handler.n_dofs(0));
    setup_time += time.wall_time();
    time_details << "Setup matrix-free levels   (CPU/wall) "
                 << time() << "s/" << time.wall_time() << "s" << std::endl;
  }



  // @sect4{LaplaceProblem::assemble_system}

  // The assemble function is significantly reduced compared to step-16. All
  // we need to do is to assemble the right hand side. That is the same as in
  // many other tutorial programs. In the end, we condense the constraints
  // from Dirichlet boundary conditions away from the right hand side.
  template <int dim>
  void LaplaceProblem<dim>::assemble_system ()
  {
    Timer time;
    QGauss<dim>  quadrature_formula(fe.degree+1);
    FEValues<dim> fe_values (fe, quadrature_formula,
                             update_values   | update_JxW_values);

    const unsigned int   dofs_per_cell = fe.dofs_per_cell;
    const unsigned int   n_q_points    = quadrature_formula.size();

    std::vector<unsigned int> local_dof_indices (dofs_per_cell);
    const Coefficient<dim> coefficient;
    std::vector<double>    coefficient_values (n_q_points);

    typename DoFHandler<dim>::active_cell_iterator cell = dof_handler.begin_active(),
                                                   endc = dof_handler.end();
    for (; cell!=endc; ++cell)
      {
        cell->get_dof_indices (local_dof_indices);
        fe_values.reinit (cell);
        for (unsigned int i=0; i<dofs_per_cell; ++i)
          {
            double rhs_val = 0;
            for (unsigned int q=0; q<n_q_points; ++q)
              rhs_val += (fe_values.shape_value(i,q) * 1.0 *
                          fe_values.JxW(q));
            system_rhs(local_dof_indices[i]) += rhs_val;
          }
      }
    constraints.condense(system_rhs);
    setup_time += time.wall_time();
    time_details << "Assemble right hand side   (CPU/wall) "
                 << time() << "s/" << time.wall_time() << "s" << std::endl;
  }


  // @sect4{LaplaceProblem::assemble_multigrid}

  // Here is another assemble function. Again, it is simpler than assembling
  // matrices. We need to compute the diagonal of the Laplace matrices on the
  // individual levels, send the final matrices to the LaplaceOperator class,
  // and we need to compute the full matrix on the coarsest level (since that
  // is inverted exactly in the deal.II multigrid implementation).
  template <int dim>
  void LaplaceProblem<dim>::assemble_multigrid ()
  {
    Timer time;
    coarse_matrix = 0;
    QGauss<dim>  quadrature_formula(fe.degree+1);
    FEValues<dim> fe_values (fe, quadrature_formula,
                             update_gradients  | update_inverse_jacobians |
                             update_quadrature_points | update_JxW_values);

    const unsigned int   dofs_per_cell = fe.dofs_per_cell;
    const unsigned int   n_q_points    = quadrature_formula.size();

    std::vector<unsigned int> local_dof_indices (dofs_per_cell);
    const Coefficient<dim>    coefficient;
    std::vector<double>       coefficient_values (n_q_points);
    FullMatrix<double>        local_matrix (dofs_per_cell, dofs_per_cell);
    Vector<double>            local_diagonal (dofs_per_cell);

    const unsigned int n_levels = triangulation.n_levels();
    std::vector<Vector<float> > diagonals (n_levels);
    for (unsigned int level=0; level<n_levels; ++level)
      diagonals[level].reinit (dof_handler.n_dofs(level));

    std::vector<unsigned int> cell_no(triangulation.n_levels());
    typename DoFHandler<dim>::cell_iterator cell = dof_handler.begin(),
                                            endc = dof_handler.end();
    for (; cell!=endc; ++cell)
      {
        const unsigned int level = cell->level();
        cell->get_mg_dof_indices (local_dof_indices);
        fe_values.reinit (cell);
        coefficient.value_list (fe_values.get_quadrature_points(),
                                coefficient_values);

        for (unsigned int i=0; i<dofs_per_cell; ++i)
          {
            double local_diag = 0;
            for (unsigned int q=0; q<n_q_points; ++q)
              local_diag += ((fe_values.shape_grad(i,q) *
                              fe_values.shape_grad(i,q)) *
                             coefficient_values[q] * fe_values.JxW(q));
            local_diagonal(i) = local_diag;
          }
        mg_constraints[level].distribute_local_to_global(local_diagonal,
                                                         local_dof_indices,
                                                         diagonals[level]);

        if (level == 0)
          {
            local_matrix = 0;

            for (unsigned int i=0; i<dofs_per_cell; ++i)
              for (unsigned int j=0; j<dofs_per_cell; ++j)
                {
                  double add_value = 0;
                  for (unsigned int q=0; q<n_q_points; ++q)
                    add_value += (fe_values.shape_grad(i,q) *
                                  fe_values.shape_grad(j,q) *
                                  coefficient_values[q] *
                                  fe_values.JxW(q));
                  local_matrix(i,j) = add_value;
                }
            mg_constraints[0].distribute_local_to_global (local_matrix,
                                                          local_dof_indices,
                                                          coarse_matrix);
          }
      }

    for (unsigned int level=0; level<n_levels; ++level)
      mg_matrices[level].set_diagonal (diagonals[level]);

    setup_time += time.wall_time();
    time_details << "Assemble MG diagonal       (CPU/wall) "
                 << time() << "s/" << time.wall_time() << "s" << std::endl;
  }



  // @sect4{LaplaceProblem::solve}

  // The solution process again looks like step-16. We now use a Chebyshev
  // smoother instead of SOR (SOR would be very difficult to implement because
  // we do not have the matrix elements available explicitly, and it is
  // difficult to make it work efficiently in %parallel). The multigrid
  // classes provide a simple interface for using the Chebyshev smoother which
  // is defined in a preconditioner class: MGSmootherPrecondition.
  template <int dim>
  void LaplaceProblem<dim>::solve ()
  {
    Timer time;
    GrowingVectorMemory<>   vector_memory;

    MGTransferPrebuilt<Vector<double> > mg_transfer;
    mg_transfer.build_matrices(dof_handler);
    setup_time += time.wall_time();
    time_details << "MG build transfer time     (CPU/wall) " << time()
                 << "s/" << time.wall_time() << "s\n";
    time.restart();

    MGCoarseGridHouseholder<float, Vector<double> > mg_coarse;
    mg_coarse.initialize(coarse_matrix);
    setup_time += time.wall_time();
    time_details << "MG coarse time             (CPU/wall) " << time()
                 << "s/" << time.wall_time() << "s\n";
    time.restart();

    typedef PreconditionChebyshev<LevelMatrixType,Vector<double> > SMOOTHER;
    MGSmootherPrecondition<LevelMatrixType, SMOOTHER, Vector<double> >
    mg_smoother(vector_memory);

    // Then, we initialize the smoother with our level matrices and the
    // mandatory additional data for the Chebyshev smoother. We use quite a
    // high degree here (6), since matrix-vector products are comparably cheap
    // and more parallel than the level-transfer operations. We choose to
    // smooth out a range of $[1.2 \hat{\lambda}_{\max}/10,1.2
    // \hat{\lambda}_{\max}]$ in the smoother where $\hat{\lambda}_{\max}$ is
    // an estimate of the largest eigenvalue. In order to compute that
    // eigenvalue, the Chebyshev initializations performs a few steps of a CG
    // algorithm without preconditioner. Since the highest eigenvalue is
    // usually the easiest one to find and a rough estimate is enough, we
    // choose 10 iterations.
    typename SMOOTHER::AdditionalData smoother_data;
    smoother_data.smoothing_range = 10.;
    smoother_data.degree = 6;
    smoother_data.eig_cg_n_iterations = 10;
    mg_smoother.initialize(mg_matrices, smoother_data);

    MGMatrix<LevelMatrixType, Vector<double> >
    mg_matrix(&mg_matrices);

    Multigrid<Vector<double> > mg(dof_handler,
                                  mg_matrix,
                                  mg_coarse,
                                  mg_transfer,
                                  mg_smoother,
                                  mg_smoother);
    PreconditionMG<dim, Vector<double>,
                   MGTransferPrebuilt<Vector<double> > >
                   preconditioner(dof_handler, mg, mg_transfer);

    // Finally, write out the memory consumption of the Multigrid object (or
    // rather, of its most significant components, since there is no built-in
    // function for the total multigrid object), then create the solver object
    // and solve the system. This is very easy, and we didn't even see any
    // difference in the solve process compared to step-16. The magic is all
    // hidden behind the implementation of the LaplaceOperator::vmult
    // operation. Note that we print out the solve time and the accumulated
    // setup time through standard out, i.e., in any case, whereas detailed
    // times for the setup operations are only printed in case the flag for
    // detail_times in the constructor is changed.
    const std::size_t multigrid_memory
      = (mg_matrices.memory_consumption() +
         mg_transfer.memory_consumption() +
         coarse_matrix.memory_consumption());
    std::cout << "Multigrid objects memory consumption: "
              << multigrid_memory * 1e-6
              << " MB."
              << std::endl;

    SolverControl           solver_control (1000, 1e-12*system_rhs.l2_norm());
    SolverCG<>              cg (solver_control);
    setup_time += time.wall_time();
    time_details << "MG build smoother time     (CPU/wall) " << time()
                 << "s/" << time.wall_time() << "s\n";
    std::cout << "Total setup time               (wall) " << setup_time
              << "s\n";

    time.reset();
    time.start();
    cg.solve (system_matrix, solution, system_rhs,
              preconditioner);


    std::cout << "Time solve ("
              << solver_control.last_step()
              << " iterations)  (CPU/wall) " << time() << "s/"
              << time.wall_time() << "s\n";
  }



  // @sect4{LaplaceProblem::output_results}

  // Here is the data output, which is a simplified version of step-5. We use
  // the standard VTU (= compressed VTK) output for each grid produced in the
  // refinement process.
  template <int dim>
  void LaplaceProblem<dim>::output_results (const unsigned int cycle) const
  {
    DataOut<dim> data_out;

    data_out.attach_dof_handler (dof_handler);
    data_out.add_data_vector (solution, "solution");
    data_out.build_patches ();

    std::ostringstream filename;
    filename << "solution-"
             << cycle
             << ".vtu";

    std::ofstream output (filename.str().c_str());
    data_out.write_vtu (output);
  }



  // @sect4{LaplaceProblem::run}

  // The function that runs the program is very similar to the one in
  // step-16. We make less refinement steps in 3D compared to 2D, but that's
  // it.
  template <int dim>
  void LaplaceProblem<dim>::run ()
  {
    for (unsigned int cycle=0; cycle<9-dim; ++cycle)
      {
        std::cout << "Cycle " << cycle << std::endl;

        if (cycle == 0)
          {
            GridGenerator::hyper_cube (triangulation, 0., 1.);
            triangulation.refine_global (3-dim);
          }
        triangulation.refine_global (1);
        setup_system ();
        assemble_system ();
        assemble_multigrid ();
        solve ();
        output_results (cycle);
        std::cout << std::endl;
      };
  }
}



// @sect3{The <code>main</code> function}

// This is as in most other programs.
int main ()
{
  try
    {
      using namespace Step37;

      deallog.depth_console(0);
      LaplaceProblem<dimension> laplace_problem;
      laplace_problem.run ();
    }
  catch (std::exception &exc)
    {
      std::cerr << std::endl << std::endl
                << "----------------------------------------------------"
                << std::endl;
      std::cerr << "Exception on processing: " << std::endl
                << exc.what() << std::endl
                << "Aborting!" << std::endl
                << "----------------------------------------------------"
                << std::endl;
      return 1;
    }
  catch (...)
    {
      std::cerr << std::endl << std::endl
                << "----------------------------------------------------"
                << std::endl;
      std::cerr << "Unknown exception!" << std::endl
                << "Aborting!" << std::endl
                << "----------------------------------------------------"
                << std::endl;
      return 1;
    }

  return 0;
}<|MERGE_RESOLUTION|>--- conflicted
+++ resolved
@@ -272,15 +272,9 @@
 
     void clear();
 
-<<<<<<< HEAD
-    void reinit (const MGDoFHandler<dim> &dof_handler,
+    void reinit (const DoFHandler<dim>  &dof_handler,
                  const ConstraintMatrix  &constraints,
-                 const unsigned int       level = numbers::invalid_unsigned_int);
-=======
-    void reinit (const DoFHandler<dim>  &dof_handler,
-                 const ConstraintMatrix &constraints,
                  const unsigned int      level = numbers::invalid_unsigned_int);
->>>>>>> 8efdf3a1
 
     unsigned int m () const;
     unsigned int n () const;
@@ -403,13 +397,8 @@
   // FEEvaluation class (and its template arguments) will be explained below.
   template <int dim, int fe_degree, typename number>
   void
-<<<<<<< HEAD
-  LaplaceOperator<dim,fe_degree,number>::reinit (const MGDoFHandler<dim> &dof_handler,
+  LaplaceOperator<dim,fe_degree,number>::reinit (const DoFHandler<dim>  &dof_handler,
                                                  const ConstraintMatrix  &constraints,
-=======
-  LaplaceOperator<dim,fe_degree,number>::reinit (const DoFHandler<dim>  &dof_handler,
-                                                 const ConstraintMatrix &constraints,
->>>>>>> 8efdf3a1
                                                  const unsigned int      level)
   {
     typename MatrixFree<dim,number>::AdditionalData additional_data;
